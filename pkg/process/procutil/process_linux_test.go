// +build linux

package procutil

import (
	"os"
	"path/filepath"
	"strconv"
	"strings"
	"testing"
	"time"

	"github.com/cihub/seelog"
	"github.com/stretchr/testify/assert"
	"github.com/stretchr/testify/require"

	"github.com/DataDog/gopsutil/host"
	"github.com/DataDog/gopsutil/process"
)

var (
	// change this to false to run all tests against local procfs
	skipLocalTest = true
)

func TestGetActivePIDs(t *testing.T) {
	os.Setenv("HOST_PROC", "resources/test_procfs/proc")
	defer os.Unsetenv("HOST_PROC")

	probe := NewProcessProbe()
	defer probe.Close()

	actual, err := probe.getActivePIDs()
	assert.NoError(t, err)

	expect, err := process.Pids()
	assert.NoError(t, err)

	assert.ElementsMatch(t, expect, actual)
}

func TestTrimAndSplitBytes(t *testing.T) {
	for _, tc := range []struct {
		input  []byte
		expect []string
	}{
		{
			input:  []byte{115, 115, 104, 100, 58, 32, 115, 117, 110, 110, 121, 46, 107, 108, 97, 105, 114, 64, 112, 116, 115, 47, 48},
			expect: []string{string([]byte{115, 115, 104, 100, 58, 32, 115, 117, 110, 110, 121, 46, 107, 108, 97, 105, 114, 64, 112, 116, 115, 47, 48})},
		},
		{
			input:  []byte{40, 115, 100, 45, 112, 97, 109, 41, 0, 0, 0},
			expect: []string{string([]byte{40, 115, 100, 45, 112, 97, 109, 41})},
		},
		{
			input:  []byte{115, 115, 104, 100, 58, 32, 118, 97, 103, 114, 97, 110, 116, 64, 112, 116, 115, 47, 48, 0, 0},
			expect: []string{string([]byte{115, 115, 104, 100, 58, 32, 118, 97, 103, 114, 97, 110, 116, 64, 112, 116, 115, 47, 48})},
		},
		{
			input: []byte{47, 117, 115, 114, 47, 98, 105, 110, 47, 100, 111, 99, 107, 101, 114, 100, 0, 45, 72, 0, 102, 100, 58, 47, 47, 0},
			expect: []string{
				string([]byte{47, 117, 115, 114, 47, 98, 105, 110, 47, 100, 111, 99, 107, 101, 114, 100}),
				string([]byte{45, 72}),
				string([]byte{102, 100, 58, 47, 47}),
			},
		},
		{
			input: []byte{47, 117, 115, 114, 47, 98, 105, 110, 47, 100, 111, 99, 107, 101, 114, 100, 0, 45, 72, 0, 102, 100, 58, 47, 47},
			expect: []string{
				string([]byte{47, 117, 115, 114, 47, 98, 105, 110, 47, 100, 111, 99, 107, 101, 114, 100}),
				string([]byte{45, 72}),
				string([]byte{102, 100, 58, 47, 47}),
			},
		},
		{
			input: []byte{47, 117, 115, 114, 47, 98, 105, 110, 47, 100, 111, 99, 107, 101, 114, 100, 0, 0, 0, 45, 72, 0, 102, 100, 58, 47, 47},
			expect: []string{
				string([]byte{47, 117, 115, 114, 47, 98, 105, 110, 47, 100, 111, 99, 107, 101, 114, 100}),
				string([]byte{45, 72}),
				string([]byte{102, 100, 58, 47, 47}),
			},
		},
		{
			input:  []byte{0, 0, 47, 115, 98, 105, 110, 47, 105, 110, 105, 116, 0},
			expect: []string{string([]byte{47, 115, 98, 105, 110, 47, 105, 110, 105, 116})},
		},
	} {
		actual := trimAndSplitBytes(tc.input)
		assert.ElementsMatch(t, tc.expect, actual)
	}
}

func TestGetCmdlineTestFS(t *testing.T) {
	os.Setenv("HOST_PROC", "resources/test_procfs/proc")
	defer os.Unsetenv("HOST_PROC")

	testGetCmdline(t)
}

func TestGetCmdlineLocalFS(t *testing.T) {
	maySkipLocalTest(t)
	testGetCmdline(t)
}

func testGetCmdline(t *testing.T) {
	probe := NewProcessProbe()
	defer probe.Close()

	pids, err := probe.getActivePIDs()
	assert.NoError(t, err)

	for _, pid := range pids {
		actual := strings.Join(probe.getCmdline(filepath.Join(probe.procRootLoc, strconv.Itoa(int(pid)))), " ")
		expProc, err := process.NewProcess(pid)
		assert.NoError(t, err)

		expect, err := expProc.Cmdline()
		assert.NoError(t, err)

		assert.Equal(t, expect, actual)
	}
}

func TestProcessesByPIDTestFS(t *testing.T) {
	os.Setenv("HOST_PROC", "resources/test_procfs/proc/")
	defer os.Unsetenv("HOST_PROC")

	testProcessesByPID(t)
}

func TestProcessesByPIDLocalFS(t *testing.T) {
	maySkipLocalTest(t)
	testProcessesByPID(t)
}

func testProcessesByPID(t *testing.T) {
	probe := NewProcessProbe()
	defer probe.Close()

	pids, err := probe.getActivePIDs()
	assert.NoError(t, err)

	procByPID, err := probe.ProcessesByPID(time.Now())
	assert.NoError(t, err)

	// make sure the process that has no command line doesn't get included in the output
	for _, pid := range pids {
		cmd := strings.Join(probe.getCmdline(filepath.Join(probe.procRootLoc, strconv.Itoa(int(pid)))), " ")
		if cmd == "" {
			assert.NotContains(t, procByPID, pid)
		} else {
			assert.Contains(t, procByPID, pid)
		}
	}
}

func TestStatsForPIDsTestFS(t *testing.T) {
	os.Setenv("HOST_PROC", "resources/test_procfs/proc/")
	defer os.Unsetenv("HOST_PROC")

	testStatsForPIDs(t)
}

func TestStatsForPIDsLocalFS(t *testing.T) {
	maySkipLocalTest(t)
	testStatsForPIDs(t)
}

func testStatsForPIDs(t *testing.T) {
	probe := NewProcessProbe()
	defer probe.Close()

	result, err := probe.ProcessesByPID(time.Now())
	require.NoError(t, err)

	pids := make([]int32, 0, len(result))

	// empty PIDs should yield empty stats
	stats, err := probe.StatsForPIDs(pids, time.Now())
	require.NoError(t, err)
	require.Empty(t, stats)

	for p := range result {
		pids = append(pids, p)
	}

	stats, err = probe.StatsForPIDs(pids, time.Now())
	require.NoError(t, err)
	assert.NotEmpty(t, stats)
	assert.Len(t, stats, len(pids))
	for pid := range stats {
		assert.Contains(t, pids, pid)
	}
}

func TestMultipleProbes(t *testing.T) {
	os.Setenv("HOST_PROC", "resources/test_procfs/proc/")
	defer os.Unsetenv("HOST_PROC")

	probe1 := NewProcessProbe()
	defer probe1.Close()

	probe2 := NewProcessProbe()
	defer probe2.Close()

	now := time.Now()

	procByPID1, err := probe1.ProcessesByPID(now)
	assert.NoError(t, err)
	procByPID2, err := probe2.ProcessesByPID(now)
	assert.NoError(t, err)
	for i := 0; i < 10; i++ {
		currProcByPID1, err := probe1.ProcessesByPID(now)
		assert.NoError(t, err)
		currProcByPID2, err := probe2.ProcessesByPID(now)
		assert.NoError(t, err)
		assert.EqualValues(t, currProcByPID1, currProcByPID2)
		assert.EqualValues(t, currProcByPID1, procByPID1)
		assert.EqualValues(t, currProcByPID2, procByPID2)
		procByPID1 = currProcByPID1
		procByPID2 = currProcByPID2
	}
}

func TestProcfsChange(t *testing.T) {
	os.Setenv("HOST_PROC", "resources/test_procfs/proc/")
	defer os.Unsetenv("HOST_PROC")

	probe := NewProcessProbe()
	defer probe.Close()

	now := time.Now()

	procByPID, err := probe.ProcessesByPID(now)
	assert.NoError(t, err)

	// update the procfs file structure to add a pid, make sure next time it reads in the updates
	err = os.Rename("resources/10389", "resources/test_procfs/proc/10389")
	assert.NoError(t, err)
	defer func() {
		err = os.Rename("resources/test_procfs/proc/10389", "resources/10389")
		assert.NoError(t, err)
	}()
	newProcByPID1, err := probe.ProcessesByPID(now)
	assert.NoError(t, err)
	assert.Contains(t, newProcByPID1, int32(10389))
	assert.NotContains(t, procByPID, int32(10389))

	// remove a pid from procfs, make sure it's gone from the result
	err = os.Rename("resources/test_procfs/proc/29613", "resources/29613")
	assert.NoError(t, err)
	defer func() {
		err = os.Rename("resources/29613", "resources/test_procfs/proc/29613")
		assert.NoError(t, err)
	}()
	newProcByPID2, err := probe.ProcessesByPID(now)
	assert.NoError(t, err)
	assert.NotContains(t, newProcByPID2, int32(29613))
	assert.Contains(t, procByPID, int32(29613))
}

func TestParseStatusLine(t *testing.T) {
	probe := NewProcessProbe()
	defer probe.Close()

	for _, tc := range []struct {
		line     []byte
		expected *statusInfo
	}{
		{
			line: []byte("Name:\tpostgres"),
			expected: &statusInfo{
				name:        "postgres",
				memInfo:     &MemoryInfoStat{},
				ctxSwitches: &NumCtxSwitchesStat{},
			},
		},
		{
			line: []byte("Name:\t\t  \t\t\t  postgres"),
			expected: &statusInfo{
				name:        "postgres",
				memInfo:     &MemoryInfoStat{},
				ctxSwitches: &NumCtxSwitchesStat{},
			},
		},
		{
			line: []byte("State:\tS (sleeping)"),
			expected: &statusInfo{
				status:      "S",
				memInfo:     &MemoryInfoStat{},
				ctxSwitches: &NumCtxSwitchesStat{},
			},
		},
		{
			line: []byte("State:\tR (running)"),
			expected: &statusInfo{
				status:      "R",
				memInfo:     &MemoryInfoStat{},
				ctxSwitches: &NumCtxSwitchesStat{},
			},
		},
		{
			line: []byte("Uid:\t112\t112\t112\t112"),
			expected: &statusInfo{
				uids:        []int32{112, 112, 112, 112},
				memInfo:     &MemoryInfoStat{},
				ctxSwitches: &NumCtxSwitchesStat{},
			},
		},
		{
			line: []byte("Gid:\t1000\t1000\t1000\t1000"),
			expected: &statusInfo{
				gids:        []int32{1000, 1000, 1000, 1000},
				memInfo:     &MemoryInfoStat{},
				ctxSwitches: &NumCtxSwitchesStat{},
			},
		},
		{
			line: []byte("NSpid:\t123"),
			expected: &statusInfo{
				nspid:       123,
				memInfo:     &MemoryInfoStat{},
				ctxSwitches: &NumCtxSwitchesStat{},
			},
		},
		{
			line: []byte("NSpid:\t123\t456"),
			expected: &statusInfo{
				nspid:       456,
				memInfo:     &MemoryInfoStat{},
				ctxSwitches: &NumCtxSwitchesStat{},
			},
		},
		{
			line: []byte("Threads:\t1"),
			expected: &statusInfo{
				numThreads:  1,
				memInfo:     &MemoryInfoStat{},
				ctxSwitches: &NumCtxSwitchesStat{},
			},
		},
		{
			line: []byte("voluntary_ctxt_switches:\t3"),
			expected: &statusInfo{
				memInfo: &MemoryInfoStat{},
				ctxSwitches: &NumCtxSwitchesStat{
					Voluntary: 3,
				},
			},
		},
		{
			line: []byte("nonvoluntary_ctxt_switches:\t411"),
			expected: &statusInfo{
				memInfo: &MemoryInfoStat{},
				ctxSwitches: &NumCtxSwitchesStat{
					Involuntary: 411,
				},
			},
		},
		{
			line: []byte("bad status line"), // bad status
			expected: &statusInfo{
				memInfo:     &MemoryInfoStat{},
				ctxSwitches: &NumCtxSwitchesStat{},
			},
		},
		{
			line: []byte("Name:\t"), // edge case for parsing failure
			expected: &statusInfo{
				memInfo:     &MemoryInfoStat{},
				ctxSwitches: &NumCtxSwitchesStat{},
			},
		},
		{
			line: []byte("VmRSS:\t712 kB"),
			expected: &statusInfo{
				memInfo:     &MemoryInfoStat{RSS: 712 * 1024},
				ctxSwitches: &NumCtxSwitchesStat{},
			},
		},
		{
			line: []byte("VmSize:\t14652 kB"),
			expected: &statusInfo{
				memInfo:     &MemoryInfoStat{VMS: 14652 * 1024},
				ctxSwitches: &NumCtxSwitchesStat{},
			},
		},
		{
			line: []byte("VmSwap:\t3 kB"),
			expected: &statusInfo{
				memInfo:     &MemoryInfoStat{Swap: 3 * 1024},
				ctxSwitches: &NumCtxSwitchesStat{},
			},
		},
	} {
		result := &statusInfo{memInfo: &MemoryInfoStat{}, ctxSwitches: &NumCtxSwitchesStat{}}
		probe.parseStatusLine(tc.line, result)
		assert.EqualValues(t, tc.expected, result)
	}
}

func TestParseStatusTestFS(t *testing.T) {
	os.Setenv("HOST_PROC", "resources/test_procfs/proc/")
	defer os.Unsetenv("HOST_PROC")

	testParseStatus(t)
}

func TestParseStatusLocalFS(t *testing.T) {
	maySkipLocalTest(t)
	testParseStatus(t)
}

func testParseStatus(t *testing.T) {
	probe := NewProcessProbe()
	defer probe.Close()

	pids, err := probe.getActivePIDs()
	assert.NoError(t, err)

	for _, pid := range pids {
		actual := probe.parseStatus(filepath.Join(probe.procRootLoc, strconv.Itoa(int(pid))))
		expProc, err := process.NewProcess(pid)
		assert.NoError(t, err)

		expName, err := expProc.Name()
		assert.NoError(t, err)
		expStatus, err := expProc.Status()
		assert.NoError(t, err)
		expUIDs, err := expProc.Uids()
		assert.NoError(t, err)
		expGIDs, err := expProc.Gids()
		assert.NoError(t, err)
		expThreads, err := expProc.NumThreads()
		assert.NoError(t, err)
		expMemInfo, err := expProc.MemoryInfo()
		assert.NoError(t, err)
		expCtxSwitches, err := expProc.NumCtxSwitches()
		assert.NoError(t, err)

		assert.Equal(t, expName, actual.name)
		assert.Equal(t, expStatus, actual.status)
		assert.EqualValues(t, expUIDs, actual.uids)
		assert.EqualValues(t, expGIDs, actual.gids)
		assert.Equal(t, expThreads, actual.numThreads)
		assert.Equal(t, expProc.NsPid, actual.nspid)

		assert.Equal(t, expMemInfo.RSS, actual.memInfo.RSS)
		assert.Equal(t, expMemInfo.VMS, actual.memInfo.VMS)
		assert.Equal(t, expMemInfo.Swap, actual.memInfo.Swap)

		assert.Equal(t, expCtxSwitches.Voluntary, actual.ctxSwitches.Voluntary)
		assert.Equal(t, expCtxSwitches.Involuntary, actual.ctxSwitches.Involuntary)
	}
}

func TestFillNsPidFromStatus(t *testing.T) {
	os.Setenv("HOST_PROC", "resources/test_procfs/proc/")
	defer os.Unsetenv("HOST_PROC")

	probe := NewProcessProbe()
	defer probe.Close()

	t.Run("Linux versions 4.1+", func(t *testing.T) {
		// Process started on the host namespace
		// NSpid:	6320
		pid := 6320
		actual := probe.parseStatus(filepath.Join(probe.procRootLoc, strconv.Itoa(pid)))
		assert.Equal(t, int32(pid), actual.nspid)

		// Process spawned from P1 with its own namespace
		// NSpid:	6321	1
		pid = 6321
		actual = probe.parseStatus(filepath.Join(probe.procRootLoc, strconv.Itoa(pid)))
		assert.Equal(t, int32(1), actual.nspid)

		// Process spawned from P2 with its own namespace
		// NSpid:	6322	2	1
		pid = 6322
		actual = probe.parseStatus(filepath.Join(probe.procRootLoc, strconv.Itoa(pid)))
		assert.Equal(t, int32(1), actual.nspid)
	})

	t.Run("Older Linux versions", func(t *testing.T) {
		// The following processes have been generated by the same testing program but
		// older versions of Linux don't provide the NSpid on the status file.
		// We expect the library not to populate the NsPid field
		// True NSpid:	8225
		pid := 8225
		actual := probe.parseStatus(filepath.Join(probe.procRootLoc, strconv.Itoa(pid)))
		assert.Equal(t, int32(0), actual.nspid)

		// Process spawned from P1 with its own namespace
		// True NSpid:	8226	1
		pid = 8226
		actual = probe.parseStatus(filepath.Join(probe.procRootLoc, strconv.Itoa(pid)))
		assert.Equal(t, int32(0), actual.nspid)

		// Process spawned from P2 with its own namespace
		// True NSpid:	8227	2	1
		pid = 8227
		actual = probe.parseStatus(filepath.Join(probe.procRootLoc, strconv.Itoa(pid)))
		assert.Equal(t, int32(0), actual.nspid)
	})
}

func TestParseIOLine(t *testing.T) {
	probe := NewProcessProbe()
	defer probe.Close()

	for _, tc := range []struct {
		line     []byte
		expected *IOCountersStat
	}{
		{
			line:     []byte("syscr: 467721"),
			expected: &IOCountersStat{ReadCount: 467721},
		},
		{
			line:     []byte("syscw: 4842687"),
			expected: &IOCountersStat{WriteCount: 4842687},
		},
		{
			line:     []byte("read_bytes: 65536"),
			expected: &IOCountersStat{ReadBytes: 65536},
		},
		{
			line:     []byte("write_bytes: 4096"),
			expected: &IOCountersStat{WriteBytes: 4096},
		},
	} {
		result := &IOCountersStat{}
		probe.parseIOLine(tc.line, result)
		assert.EqualValues(t, tc.expected, result)
	}
}

func TestParseIOTestFS(t *testing.T) {
	os.Setenv("HOST_PROC", "resources/test_procfs/proc/")
	defer os.Unsetenv("HOST_PROC")

	testParseIO(t)
}

func TestParseIOLocalFS(t *testing.T) {
	maySkipLocalTest(t)
	testParseIO(t)
}

func testParseIO(t *testing.T) {
	probe := NewProcessProbe()
	defer probe.Close()

	pids, err := probe.getActivePIDs()
	assert.NoError(t, err)

	for _, pid := range pids {
		actual := probe.parseIO(filepath.Join(probe.procRootLoc, strconv.Itoa(int(pid))))
		expProc, err := process.NewProcess(pid)
		assert.NoError(t, err)
		expIO, err := expProc.IOCounters()
		assert.NoError(t, err)
		assert.Equal(t, expIO.ReadCount, actual.ReadCount)
		assert.Equal(t, expIO.ReadBytes, actual.ReadBytes)
		assert.Equal(t, expIO.WriteCount, actual.WriteCount)
		assert.Equal(t, expIO.WriteBytes, actual.WriteBytes)
	}
}

func TestParseStatContent(t *testing.T) {
	probe := NewProcessProbe()
	defer probe.Close()

	// hard code the bootTime so we get consistent calculation for createTime
	probe.bootTime = 1606181252
	now := time.Now()

	for _, tc := range []struct {
		line     []byte
		expected *statInfo
	}{
		// standard content
		{
			line: []byte("1 (systemd) S 0 1 1 0 -1 4194560 425768 306165945 70 4299 4890 2184 563120 375308 20 0 1 0 15 189849600 1541 18446744073709551615 94223912931328 94223914360080 140733806473072 140733806469312 140053573122579 0 671173123 4096 1260 1 0 0 17 0 0 0 155 0 0 94223914368000 942\n23914514184 94223918080000 140733806477086 140733806477133 140733806477133 140733806477283 0"),
			expected: &statInfo{
				ppid:       0,
				createTime: 1606181252000,
				cpuStat: &CPUTimesStat{
					User:      48.9,
					System:    21.84,
					Timestamp: now.Unix(),
				},
			},
		},
		// command line has brackets around
		{
			line: []byte("1 ((sd-pam)) S 0 1 1 0 -1 4194560 425768 306165945 70 4299 4890 2184 563120 375308 20 0 1 0 15 189849600 1541 18446744073709551615 94223912931328 94223914360080 140733806473072 140733806469312 140053573122579 0 671173123 4096 1260 1 0 0 17 0 0 0 155 0 0 94223914368000 942\n23914514184 94223918080000 140733806477086 140733806477133 140733806477133 140733806477283 0"),
			expected: &statInfo{
				ppid:       0,
				createTime: 1606181252000,
				cpuStat: &CPUTimesStat{
					User:      48.9,
					System:    21.84,
					Timestamp: now.Unix(),
				},
			},
		},
		// fields are separated by multiple white spaces
		{
			line: []byte("5  (kworker/0:0H)   S 2 0 0 0 -1   69238880 0 0  0 0  0 0 0 0 0  -20 1 0 17 0 0 18446744073709551615 0 0 0 0 0 0 0 2147483647 0 0 0 0 17 0 0 0 0 0 0 0 0 0 0 0 0 0 0"),
			expected: &statInfo{
				ppid:       2,
				createTime: 1606181252000,
				cpuStat: &CPUTimesStat{
					User:      0,
					System:    0,
					Timestamp: now.Unix(),
				},
			},
		},
	} {

		actual := probe.parseStatContent(tc.line, &statInfo{cpuStat: &CPUTimesStat{}}, int32(1), now)
		// nice value is fetched at the run time so we just assign the actual value for the sake for comparison
		tc.expected.nice = actual.nice
		assert.EqualValues(t, tc.expected, actual)
	}
}

func TestParseStatTestFS(t *testing.T) {
	os.Setenv("HOST_PROC", "resources/test_procfs/proc/")
	defer os.Unsetenv("HOST_PROC")

	testParseStat(t)
}

// TestParseStatLocalFS has to run on its own because gopsutil caches boot time,
// so other tests might set the boot time to a different value, and the values
// in this tests would be messed up
func TestParseStatLocalFS(t *testing.T) {
	maySkipLocalTest(t)
	testParseStat(t)
}

func testParseStat(t *testing.T) {
	probe := NewProcessProbe()
	defer probe.Close()

	pids, err := probe.getActivePIDs()
	assert.NoError(t, err)

	for _, pid := range pids {
		actual := probe.parseStat(filepath.Join(probe.procRootLoc, strconv.Itoa(int(pid))), pid, time.Now())
		expProc, err := process.NewProcess(pid)
		assert.NoError(t, err)
		expCreate, err := expProc.CreateTime()
		assert.NoError(t, err)
		expPpid, err := expProc.Ppid()
		assert.NoError(t, err)
		exptimes, err := expProc.Times()
		assert.NoError(t, err)

		assert.Equal(t, expCreate, actual.createTime)
		assert.Equal(t, expPpid, actual.ppid)
		assert.Equal(t, exptimes.User, actual.cpuStat.User)
		assert.Equal(t, exptimes.System, actual.cpuStat.System)
	}
}

func TestBootTime(t *testing.T) {
	bootT, err := bootTime("resources/test_procfs/proc/")
	assert.NoError(t, err)
	assert.Equal(t, uint64(1606127264), bootT)
}

// TestBootTimeLocalFS has to run on its own because gopsutil caches boot time,
// so other tests might set the boot time to a different value
func TestBootTimeLocalFS(t *testing.T) {
	maySkipLocalTest(t)

	probe := NewProcessProbe()
	defer probe.Close()
	expectT, err := host.BootTime()
	assert.NoError(t, err)
	assert.Equal(t, expectT, probe.bootTime)
}

func TestParseStatmTestFS(t *testing.T) {
	os.Setenv("HOST_PROC", "resources/test_procfs/proc/")
	defer os.Unsetenv("HOST_PROC")

	testParseStatm(t)
}

func TestParseStatmLocalFS(t *testing.T) {
	maySkipLocalTest(t)
	testParseStatm(t)
}

func testParseStatm(t *testing.T) {
	probe := NewProcessProbe()
	defer probe.Close()

	pids, err := probe.getActivePIDs()
	assert.NoError(t, err)

	for _, pid := range pids {
		actual := probe.parseStatm(filepath.Join(probe.procRootLoc, strconv.Itoa(int(pid))))
		expProc, err := process.NewProcess(pid)
		assert.NoError(t, err)
		memInfo, err := expProc.MemoryInfoEx()
		assert.NoError(t, err)
		assert.Equal(t, memInfo.VMS, actual.VMS)
		assert.Equal(t, memInfo.RSS, actual.RSS, pid)
		assert.Equal(t, memInfo.Shared, actual.Shared)
		assert.Equal(t, memInfo.Text, actual.Text)
		assert.Equal(t, memInfo.Lib, actual.Lib)
		// gopsutil has a bug in statm parsing, so we skip the comparison for `Data` and `Dirty` fields
	}
}

func TestParseStatmStatusMatchTestFS(t *testing.T) {
	os.Setenv("HOST_PROC", "resources/test_procfs/proc/")
	defer os.Unsetenv("HOST_PROC")

	testParseStatmStatusMatch(t)
}

func TestParseStatmStatusMatchLocalFS(t *testing.T) {
	maySkipLocalTest(t)
	testParseStatmStatusMatch(t)
}

func testParseStatmStatusMatch(t *testing.T) {
	probe := NewProcessProbe()
	defer probe.Close()

	pids, err := probe.getActivePIDs()
	assert.NoError(t, err)

	for _, pid := range pids {
		statm := probe.parseStatm(filepath.Join(probe.procRootLoc, strconv.Itoa(int(pid))))
		status := probe.parseStatus(filepath.Join(probe.procRootLoc, strconv.Itoa(int(pid))))
		assert.Equal(t, statm.VMS, status.memInfo.VMS)
		assert.Equal(t, statm.RSS, status.memInfo.RSS)
	}
}

func TestGetLinkWithAuthCheck(t *testing.T) {
	maySkipLocalTest(t)
	probe := NewProcessProbe()
	defer probe.Close()

	pids, err := probe.getActivePIDs()
	assert.NoError(t, err)

	for _, pid := range pids {
		pathForPID := filepath.Join(probe.procRootLoc, strconv.Itoa(int(pid)))
		cwd := probe.getLinkWithAuthCheck(pathForPID, "cwd")
		exe := probe.getLinkWithAuthCheck(pathForPID, "exe")

		expProc, err := process.NewProcess(pid)
		assert.NoError(t, err)
		if expCwd, err := expProc.Cwd(); err == nil {
			assert.Equal(t, expCwd, cwd)
		}
		if expExe, err := expProc.Exe(); err == nil {
			assert.Equal(t, expExe, exe)
		}
	}
}

func TestGetFDCountLocalFS(t *testing.T) {
<<<<<<< HEAD
	// this test would be flaky in CI with changing procfs
	t.Skip("flaky test in CI")
=======
	maySkipLocalTest(t)
>>>>>>> b025b41d
	probe := NewProcessProbe()
	defer probe.Close()

	pids, err := probe.getActivePIDs()
	assert.NoError(t, err)

	for _, pid := range pids {
		pathForPID := filepath.Join(probe.procRootLoc, strconv.Itoa(int(pid)))
		fdCount := probe.getFDCount(pathForPID)
		expProc, err := process.NewProcess(pid)
		assert.NoError(t, err)
		// skip the ones that have permission issues
		if expFdCount, err := expProc.NumFDs(); err == nil {
			assert.Equal(t, expFdCount, fdCount)
<<<<<<< HEAD
=======
		} else {
			assert.Equal(t, int32(-1), fdCount)
>>>>>>> b025b41d
		}
	}
}

func BenchmarkGetCmdGopsutilTestFS(b *testing.B) {
	os.Setenv("HOST_PROC", "resources/test_procfs/proc")
	defer os.Unsetenv("HOST_PROC")

	benchmarkGetCmdGopsutil(b)
}

func BenchmarkGetCmdProcutilTestFS(b *testing.B) {
	os.Setenv("HOST_PROC", "resources/test_procfs/proc")
	defer os.Unsetenv("HOST_PROC")

	benchmarkGetCmdProcutil(b)
}

func BenchmarkGetCmdGopsutilLocalFS(b *testing.B) {
	benchmarkGetCmdGopsutil(b)
}

func BenchmarkGetCmdProcutilLocalFS(b *testing.B) {
	benchmarkGetCmdProcutil(b)
}

func benchmarkGetCmdGopsutil(b *testing.B) {
	pids, err := process.Pids()
	require.NoError(b, err)

	for i := 0; i < b.N; i++ {
		for _, pid := range pids {
			proc, err := process.NewProcess(pid)
			if err == nil {
				_, _ = proc.Cmdline()
			}
		}
	}
}

func benchmarkGetCmdProcutil(b *testing.B) {
	probe := NewProcessProbe()
	defer probe.Close()

	pids, err := probe.getActivePIDs()
	require.NoError(b, err)

	for i := 0; i < b.N; i++ {
		for _, pid := range pids {
			probe.getCmdline(filepath.Join(probe.procRootLoc, strconv.Itoa(int(pid))))
		}
	}
}

func BenchmarkTestFSStatusGopsutil(b *testing.B) {
	hostProc := "resources/test_procfs/proc"
	os.Setenv("HOST_PROC", hostProc)
	defer os.Unsetenv("HOST_PROC")

	pids, err := process.Pids()
	require.NoError(b, err)

	for i := 0; i < b.N; i++ {
		for _, pid := range pids {
			expProc, err := process.NewProcess(pid)
			if err == nil {
				_, _ = expProc.Status()
			}
		}
	}
}

func BenchmarkTestFSStatusProcutil(b *testing.B) {
	hostProc := "resources/test_procfs/proc"
	os.Setenv("HOST_PROC", hostProc)
	defer os.Unsetenv("HOST_PROC")

	probe := NewProcessProbe()
	defer probe.Close()

	pids, err := probe.getActivePIDs()
	require.NoError(b, err)

	for i := 0; i < b.N; i++ {
		for _, pid := range pids {
			probe.parseStatus(filepath.Join(hostProc, strconv.Itoa(int(pid))))
		}
	}
}

func BenchmarkLocalFSStatusGopsutil(b *testing.B) {
	pids, err := process.Pids()
	assert.NoError(b, err)

	for i := 0; i < b.N; i++ {
		for _, pid := range pids {
			expProc, err := process.NewProcess(pid)
			if err == nil {
				_, _ = expProc.Status()
			}
		}
	}
}

func BenchmarkLocalFSStatusProcutil(b *testing.B) {
	probe := NewProcessProbe()
	defer probe.Close()

	pids, err := probe.getActivePIDs()
	require.NoError(b, err)

	for i := 0; i < b.N; i++ {
		for _, pid := range pids {
			probe.parseStatus(filepath.Join(probe.procRootLoc, strconv.Itoa(int(pid))))
		}
	}
}

func BenchmarkGetPIDsGopsutilLocalFS(b *testing.B) {
	for i := 0; i < b.N; i++ {
		// ignore errors for benchmarking
		_, _ = process.Pids()
	}
}

func BenchmarkGetPIDsProcutilLocalFS(b *testing.B) {
	probe := NewProcessProbe()
	defer probe.Close()
	for i := 0; i < b.N; i++ {
		// ignore errors when doing benchmarking
		_, _ = probe.getActivePIDs()
	}
}

func BenchmarkParseIOGopsutilTestFS(b *testing.B) {
	os.Setenv("HOST_PROC", "resources/test_procfs/proc")
	defer os.Unsetenv("HOST_PROC")

	benchmarkParseIOGopsutil(b)
}

func BenchmarkParseIOProcutilTestFS(b *testing.B) {
	os.Setenv("HOST_PROC", "resources/test_procfs/proc")
	defer os.Unsetenv("HOST_PROC")

	benchmarkParseIOProcutil(b)
}

func BenchmarkParseIOGopsutilLocalFS(b *testing.B) {
	benchmarkParseIOGopsutil(b)
}

func BenchmarkParseIOProcutilLocalFS(b *testing.B) {
	benchmarkParseIOProcutil(b)
}

func benchmarkParseIOGopsutil(b *testing.B) {
	pids, err := process.Pids()
	require.NoError(b, err)

	for i := 0; i < b.N; i++ {
		for _, pid := range pids {
			// ignore error for benchmarking
			proc, _ := process.NewProcess(pid)
			// ignore permission error for benchmarking
			_, _ = proc.IOCounters()
		}
	}
}

func benchmarkParseIOProcutil(b *testing.B) {
	probe := NewProcessProbe()
	defer probe.Close()

	pids, err := probe.getActivePIDs()
	require.NoError(b, err)

	for i := 0; i < b.N; i++ {
		for _, pid := range pids {
			probe.parseIO(filepath.Join(probe.procRootLoc, strconv.Itoa(int(pid))))
		}
	}
}

func BenchmarkGetProcsGopsutilTestFS(b *testing.B) {
	os.Setenv("HOST_PROC", "resources/test_procfs/proc")
	defer os.Unsetenv("HOST_PROC")

	benchmarkGetProcsGopsutil(b)
}

func BenchmarkGetProcsProcutilTestFS(b *testing.B) {
	os.Setenv("HOST_PROC", "resources/test_procfs/proc")
	defer os.Unsetenv("HOST_PROC")

	benchmarkGetProcsProcutil(b)
}

func BenchmarkGetProcsGopsutilLocalFS(b *testing.B) {
	benchmarkGetProcsGopsutil(b)
}

func BenchmarkGetProcsProcutilLocalFS(b *testing.B) {
	benchmarkGetProcsProcutil(b)
}

func benchmarkGetProcsGopsutil(b *testing.B) {
	// disable log output from gopsutil
	seelog.UseLogger(seelog.Disabled)
	for i := 0; i < b.N; i++ {
		// ignore errors for benchmarking
		_, _ = process.AllProcesses()
	}
}

func benchmarkGetProcsProcutil(b *testing.B) {
	probe := NewProcessProbe()
	defer probe.Close()

	now := time.Now()
	for i := 0; i < b.N; i++ {
		// ignore errors for benchmarking
		_, _ = probe.ProcessesByPID(now)
	}
}

func maySkipLocalTest(t *testing.T) {
	if skipLocalTest {
		t.Skip("flaky test in CI")
	}
}<|MERGE_RESOLUTION|>--- conflicted
+++ resolved
@@ -771,12 +771,7 @@
 }
 
 func TestGetFDCountLocalFS(t *testing.T) {
-<<<<<<< HEAD
-	// this test would be flaky in CI with changing procfs
-	t.Skip("flaky test in CI")
-=======
 	maySkipLocalTest(t)
->>>>>>> b025b41d
 	probe := NewProcessProbe()
 	defer probe.Close()
 
@@ -791,11 +786,8 @@
 		// skip the ones that have permission issues
 		if expFdCount, err := expProc.NumFDs(); err == nil {
 			assert.Equal(t, expFdCount, fdCount)
-<<<<<<< HEAD
-=======
 		} else {
 			assert.Equal(t, int32(-1), fdCount)
->>>>>>> b025b41d
 		}
 	}
 }
