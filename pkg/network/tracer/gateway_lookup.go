--- conflicted
+++ resolved
@@ -3,11 +3,7 @@
 package tracer
 
 import (
-<<<<<<< HEAD
 	"context"
-	"fmt"
-=======
->>>>>>> 5ad74c57
 	"net"
 	"time"
 
