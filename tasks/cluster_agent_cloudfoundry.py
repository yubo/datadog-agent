--- conflicted
+++ resolved
@@ -8,8 +8,10 @@
 
 from .cluster_agent_helpers import build_common, clean_common, refresh_assets_common, version_common
 from .build_tags import get_default_build_tags
+
 # constants
 BIN_PATH = os.path.join(".", "bin", "datadog-cluster-agent-cloudfoundry")
+
 
 @task
 def build(ctx, rebuild=False, build_include=None, build_exclude=None, race=False, development=True, skip_assets=False):
@@ -19,15 +21,11 @@
      Example invokation:
         inv cluster-agent-cloudfoundry.build
     """
-<<<<<<< HEAD
-    build_common(ctx, "cluster-agent-cloudfoundry.build", BIN_PATH, get_default_build_tags(build="cluster-agent-cloudfoundry"), "-cloudfoundry",
-                 rebuild, build_include, build_exclude, race, development, skip_assets)
-=======
     build_common(
         ctx,
         "cluster-agent-cloudfoundry.build",
         BIN_PATH,
-        DEFAULT_BUILD_TAGS,
+        get_default_build_tags(build="cluster-agent-cloudfoundry"),
         "-cloudfoundry",
         rebuild,
         build_include,
@@ -36,7 +34,6 @@
         development,
         skip_assets,
     )
->>>>>>> f48bf06f
 
 
 @task
